package org.mdedetrich.stripe.v1

import java.time.OffsetDateTime

import akka.http.scaladsl.HttpExt
import akka.stream.Materializer
import com.typesafe.scalalogging.LazyLogging
import enumeratum._
import org.mdedetrich.stripe.{ApiKey, Endpoint}
import play.api.libs.functional.syntax._
import play.api.libs.json._

import scala.concurrent.{ExecutionContext, Future}
import scala.util.Try

object Events extends LazyLogging {

  sealed abstract class Type(val id: String) extends EnumEntry {
    override val entryName = id
  }

  object Type extends Enum[Type] with PlayJsonEnum[Type] {

    val values = findValues

    case object AccountUpdated extends Type("account.updated")

    case object AccountApplicationDeauthorized extends Type("account.application.deauthorized")

    case object AccountExternalAccountCreated extends Type("account.external_account.created")

    case object AccountExternalAccountDeleted extends Type("account.external_account.deleted")

    case object AccountExternalAccountUpdated extends Type("account.external_account.updated")

    case object ApplicationFeeCreated extends Type("application_fee.created")

    case object ApplicationFeeRefunded extends Type("application_fee.refunded")

    case object ApplicationFeeRefundUpdated extends Type("application_fee.refund.updated")

    case object BalanceAvailable extends Type("balance.available")

    case object BitcoinReceiverCreated extends Type("bitcoin.receiver.created")

    case object BitcoinReceiverFilled extends Type("bitcoin.receiver.filled")

    case object BitcoinReceiverUpdated extends Type("bitcoin.receiver.updated")

    case object BitcoinReceiverTransactionCreated extends Type("bitcoin.receiver.transaction.created")

    case object ChargeCaptured extends Type("charge.captured")

    case object ChargeFailed extends Type("charge.failed")

    case object ChargeRefunded extends Type("charge.refunded")

    case object ChargeSucceeded extends Type("charge.succeeded")

    case object ChargeUpdated extends Type("charge.updated")

    case object ChargeDisputeClosed extends Type("charge.dispute.closed")

    case object ChargeDisputeCreated extends Type("harge.dispute.created")

    case object ChargeDisputeFundsReinstated extends Type("charge.dispute.funds_reinstated")

    case object ChargeDisputeFundsWithdrawn extends Type("charge.dispute.funds_withdrawn")

    case object ChargeDisputeUpdated extends Type("charge.dispute.updated")

    case object CouponCreated extends Type("coupon.created")

    case object CouponDeleted extends Type("coupon.deleted")

    case object CouponUpdated extends Type("coupon.updated")

    case object CustomerCreated extends Type("customer.created")

    case object CustomerDeleted extends Type("customer.deleted")

    case object CustomerUpdated extends Type("customer.updated")

    case object CustomerDiscountCreated extends Type("customer.discount.created")

    case object CustomerDiscountDeleted extends Type("customer.discount.deleted")

    case object CustomerDiscountUpdated extends Type("ustomer.discount.updated")

    case object CustomerSourceCreated extends Type("customer.source.created")

    case object CustomerSourceDeleted extends Type("customer.source.deleted")

    case object CustomerSourceUpdated extends Type("customer.source.updated")

    case object CustomerSubscriptionCreated extends Type("customer.subscription.created")

    case object CustomerSubscriptionDeleted extends Type("customer.subscription.deleted")

    case object CustomerSubscriptionTrialWillEnd extends Type("customer.subscription.trial_will_end")

    case object CustomerSubscriptionUpdated extends Type("customer.subscription.updated")

    case object PaymentCreated extends Type("payment.created")

    case object InvoiceCreated extends Type("invoice.created")

    case object InvoicePaymentFailed extends Type("invoice.payment_failed")

    case object InvoicePaymentSucceeded extends Type("invoice.payment_succeeded")

    case object InvoiceUpdated extends Type("invoice.updated")

    case object InvoiceitemCreated extends Type("invoiceitem.created")

    case object InvoiceitemDeleted extends Type("invoiceitem.deleted")

    case object InvoiceitemUpdated extends Type("invoiceitem.updated")

    case object OrderCreated extends Type("order.created")

    case object OrderPaymentFailed extends Type("order.payment_failed")

    case object OrderPaymentSucceeded extends Type("order.payment_succeeded")

    case object OrderUpdated extends Type("order.updated")

    case object PlanCreated extends Type("plan.created")

    case object PlanDeleted extends Type("plan.deleted")

    case object PlanUpdated extends Type("plan.updated")

    case object ProductCreated extends Type("product.created")

    case object ProductDeleted extends Type("product.deleted")

    case object ProductUpdated extends Type("product.updated")

    case object RecipientCreated extends Type("recipient.created")

    case object RecipientDeleted extends Type("recipient.deleted")

    case object RecipientUpdated extends Type("recipient.updated")

    case object SKUCreated extends Type("sku.created")

    case object SKUDeleted extends Type("sku.deleted")

    case object SKUUpdated extends Type("sku.updated")

    case object TransferCreated extends Type("transfer.created")

    case object TransferFailed extends Type("transfer.failed")

    case object TransferPaid extends Type("transfer.paid")

    case object TransferReversed extends Type("transfer.reversed")

    case object TransferUpdated extends Type("transfer.updated")

    case object Ping extends Type("ping")
  }

  private implicit val stripeObjectReads = new Format[StripeObject] {

    private val error = JsError("error.expected.stripeObject")

    private def parseStripeObject(name: String, json: JsObject): JsResult[StripeObject] = name match {
      case "customer"        => json.validate[Customers.Customer]
      case "card"            => json.validate[Cards.Card]
      case "transfer"        => json.validate[Transfers.Transfer]
      case "balance"         => json.validate[Balances.Balance]
      case "charge"          => json.validate[Charges.Charge]
      case "application_fee" => json.validate[ApplicationFees.ApplicationFee]
      case "account"         => json.validate[Accounts.Account]
      case rest =>
        logger.error(s"Unknown Stripe object type '$rest'.")
        error
    }

    override def reads(json: JsValue): JsResult[StripeObject] = json match {
      case jsObject: JsObject =>
        jsObject \ "object" match {
          case JsDefined(JsString(name)) => parseStripeObject(name, jsObject)
          case _                         => error
        }
      case _ => error
    }

    override def writes(o: StripeObject): JsValue = Json.obj()
  }

  case class Data(`object`: StripeObject)

  implicit val dataFormat = Json.format[Data]

  implicit val eventReads: Reads[Event] = (
    (__ \ "id").read[String] ~
      (__ \ "api_version").read[String] ~
      (__ \ "created").read[OffsetDateTime](stripeDateTimeReads) ~
      (__ \ "data").read[Data] ~
      (__ \ "livemode").read[Boolean] ~
      (__ \ "pending_webhooks").read[Long] ~
      (__ \ "request").readNullable[String] ~
      (__ \ "type").read[Type]
  ).tupled.map((Event.apply _).tupled)

  implicit val eventWrites = Json.writes[Event]

  case class Event(
      id: String,
      apiVersion: String,
      created: OffsetDateTime,
      data: Data,
      livemode: Boolean,
      pendingWebhooks: Long,
      request: Option[String],
      `type`: Type
  )

  case class EventList(override val url: String,
                       override val hasMore: Boolean,
                       override val data: List[Event],
                       override val totalCount: Option[Long])
      extends Collections.List[Event](url, hasMore, data, totalCount)

  object EventList extends Collections.ListJsonMappers[Event] {
    implicit val couponListReads: Reads[EventList] =
      listReads.tupled.map((EventList.apply _).tupled)

    implicit val couponListWrites: Writes[EventList] = listWrites
  }

<<<<<<< HEAD
  def get(id: String)(implicit apiKey: ApiKey,
                      endpoint: Endpoint,
                      client: HttpExt,
                      materializer: Materializer,
                      executionContext: ExecutionContext): Future[Try[Event]] = {
=======
  def get(id: String, stripeAccount: Option[String] = None)(implicit apiKey: ApiKey, endpoint: Endpoint): Future[Try[Event]] = {
>>>>>>> 6c0c5cb2
    val finalUrl = endpoint.url + s"/v1/events/$id"
    createRequestGET[Event](finalUrl, logger, stripeAccount)
  }
}<|MERGE_RESOLUTION|>--- conflicted
+++ resolved
@@ -232,15 +232,11 @@
     implicit val couponListWrites: Writes[EventList] = listWrites
   }
 
-<<<<<<< HEAD
-  def get(id: String)(implicit apiKey: ApiKey,
-                      endpoint: Endpoint,
-                      client: HttpExt,
-                      materializer: Materializer,
-                      executionContext: ExecutionContext): Future[Try[Event]] = {
-=======
-  def get(id: String, stripeAccount: Option[String] = None)(implicit apiKey: ApiKey, endpoint: Endpoint): Future[Try[Event]] = {
->>>>>>> 6c0c5cb2
+  def get(id: String, stripeAccount: Option[String] = None)(implicit apiKey: ApiKey,
+                                                            endpoint: Endpoint,
+                                                            client: HttpExt,
+                                                            materializer: Materializer,
+                                                            executionContext: ExecutionContext): Future[Try[Event]] = {
     val finalUrl = endpoint.url + s"/v1/events/$id"
     createRequestGET[Event](finalUrl, logger, stripeAccount)
   }
