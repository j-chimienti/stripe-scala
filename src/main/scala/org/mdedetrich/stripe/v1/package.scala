package org.mdedetrich.stripe

import java.time.temporal.ChronoField
import java.time.{Instant, OffsetDateTime, ZoneOffset}

import akka.http.scaladsl.HttpExt
import akka.http.scaladsl.model._
import akka.http.scaladsl.model.headers._
import akka.http.scaladsl.unmarshalling.Unmarshal
import akka.stream.Materializer
import com.typesafe.scalalogging.Logger
import de.knutwalker.akka.http.JsonSupport._
import jawn.support.play.Parser._
import org.mdedetrich.stripe.v1.DeleteResponses.DeleteResponse
import org.mdedetrich.stripe.v1.Errors.{Error, StripeServerError, UnhandledServerError}
import play.api.libs.json._

import scala.concurrent.{ExecutionContext, Future}
import scala.util._

package object v1 {

  /**
    * A helper function which creates a DELETE request through akka-http.
    * Note that DELETE requests in stripe all have the same response
    *
    * @param finalUrl       The URL for the request
    * @param idempotencyKey The logger to use, should the logger for the model for
    *                       easy debugging
    * @param logger
    * @param apiKey
    * @return
    */
  private[v1] def createRequestDELETE(finalUrl: String, idempotencyKey: Option[IdempotencyKey], logger: Logger)(
      implicit client: HttpExt,
      materializer: Materializer,
      executionContext: ExecutionContext,
      apiKey: ApiKey): Future[Try[DeleteResponse]] = {
    val authorization = Authorization(BasicHttpCredentials(apiKey.apiKey, ""))

    val req = {
      val h = idempotencyKey match {
        case Some(key) =>
          List(authorization, RawHeader(idempotencyKeyHeader, key.key))
        case None =>
          List(authorization)
      }

      HttpRequest(uri = finalUrl, method = HttpMethods.DELETE, headers = h)
    }

    for {
      response <- client.singleRequest(req)
      parsed   <- parseStripeServerError(response, finalUrl, None, None, logger)
      result = parsed match {
        case Right(triedJsValue) =>
          triedJsValue.map { jsValue =>
            val jsResult = Json.fromJson[DeleteResponse](jsValue)
            jsResult.fold(
              errors => {
                throw InvalidJsonModelException(response.status.intValue, finalUrl, None, None, jsValue, errors)
              },
              deleteResponse => deleteResponse
            )
          }
        case Left(error) =>
          scala.util.Failure(error)
      }
    } yield result
  }

  /**
    * A helper function which creates a GET request through akka-http
    *
    * @param finalUrl The URL for the request
    * @param logger   The logger to use, should the logger for the model for
    *                 easy debugging
    * @param reads
    * @param apiKey
    * @tparam M The model which this request should return
    * @return
    */
<<<<<<< HEAD
  private[v1] def createRequestGET[M](finalUrl: String, logger: Logger)(implicit client: HttpExt,
                                                                        materializer: Materializer,
                                                                        executionContext: ExecutionContext,
                                                                        reads: Reads[M],
                                                                        apiKey: ApiKey): Future[Try[M]] = {
    val req =
      HttpRequest(uri = finalUrl,
                  method = HttpMethods.GET,
                  headers = List(Authorization(BasicHttpCredentials(apiKey.apiKey, ""))))

    for {
      response <- client.singleRequest(req)
      parsed   <- parseStripeServerError(response, finalUrl, None, None, logger)
      result = parsed match {
=======
  private[v1] def createRequestGET[M](finalUrl: String, logger: Logger, stripeAccount: Option[String] = None)(implicit reads: Reads[M],
                                                                        apiKey: ApiKey): Future[Try[M]] = {
    import dispatch.Defaults._
    import dispatch._

    val withoutAccountHeader = url(finalUrl).GET.as(apiKey.apiKey, "")
    val req = stripeAccount
      .map(stripeAccount => withoutAccountHeader.addHeader(stripeAccountHeader, stripeAccount))
      .getOrElse(withoutAccountHeader)


    Http(req).map { response =>
      parseStripeServerError(response, finalUrl, None, None)(logger) match {
>>>>>>> 6c0c5cb2
        case Right(triedJsValue) =>
          triedJsValue.map { jsValue =>
            val jsResult = Json.fromJson[M](jsValue)
            jsResult.fold(
              errors => {
                throw InvalidJsonModelException(response.status.intValue(), finalUrl, None, None, jsValue, errors)
              },
              model => model
            )
          }
        case Left(error) =>
          scala.util.Failure(error)
      }
    } yield result
  }

  /**
    * A helper function which creates a POST request through akka-http
    *
    * @param finalUrl           The URL for the request
    * @param postFormParameters The POST form parameters
    * @param idempotencyKey     The IdempotencyKey
    * @param logger             The logger to use, should the logger for the model for
    *                           easy debugging
    * @param reads
    * @param apiKey
    * @tparam M The model which this request should return
    * @return
    */
  private[v1] def createRequestPOST[M](finalUrl: String,
                                       postFormParameters: Map[String, String],
                                       idempotencyKey: Option[IdempotencyKey],
                                       logger: Logger,
                                       stripeAccount: Option[String] = None)(implicit client: HttpExt,
                                                                             materializer: Materializer,
                                                                             executionContext: ExecutionContext,
                                                                             reads: Reads[M],
                                                                             apiKey: ApiKey): Future[Try[M]] = {

    val req = {

      val authorization = Authorization(BasicHttpCredentials(apiKey.apiKey, ""))

      val headers = {
        val id = idempotencyKey match {
          case Some(key) =>
            List(authorization, RawHeader(idempotencyKeyHeader, key.key))
          case None =>
            List(authorization)
        }
        stripeAccount match {
          case Some(account) => id ++ List(RawHeader(stripeAccountHeader, account))
          case None          => id
        }

      }

      HttpRequest(
        uri = finalUrl,
        entity = FormData(postFormParameters).toEntity,
        method = HttpMethods.POST,
        headers = headers
      )
    }

    for {
      response <- client.singleRequest(req)
      parsed   <- parseStripeServerError(response, finalUrl, Option(postFormParameters), None, logger)
      result = parsed match {
        case Right(triedJsValue) =>
          triedJsValue.map { jsValue =>
            val jsResult = Json.fromJson[M](jsValue)
            jsResult.fold(
              errors => {
                throw InvalidJsonModelException(response.status.intValue(),
                                                finalUrl,
                                                Option(postFormParameters),
                                                None,
                                                jsValue,
                                                errors)
              },
              model => model
            )
          }
        case Left(error) =>
          scala.util.Failure(error)
      }

    } yield result
  }

  private[v1] def listFilterInputToUri(createdInput: ListFilterInput,
                                       baseUrl: String,
                                       key: String): com.netaporter.uri.Uri = {
    import com.netaporter.uri.dsl._
    createdInput match {
      case c: ListFilterInput.Object =>
        baseUrl ?
          (s"$key[gt]"  -> c.gt.map(stripeDateTimeParamWrites)) ?
          (s"$key[gte]" -> c.gte.map(stripeDateTimeParamWrites)) ?
          (s"$key[lt]"  -> c.lt.map(stripeDateTimeParamWrites)) ?
          (s"$key[lte]" -> c.lte.map(stripeDateTimeParamWrites))
      case c: ListFilterInput.Timestamp =>
        baseUrl ? (s"$key" -> Option(stripeDateTimeParamWrites(c.timestamp)))
    }
  }

  /**
    * Transforms a param from Stripes naming scheme (snake case) to scala-stripe's naming scheme (camel case).
    * Often used when dealing with stripe error messages for invalid fields, such as invalid CVC
    * Code taken from https://gist.github.com/sidharthkuruvila/3154845
    *
    * @param param
    * @return
    */
  def transformParam(param: String): String = {
    "_([a-z\\d])".r.replaceAllIn(param, { m =>
      m.group(1).toUpperCase()
    })
  }

  // Stripe stores timestamps in Unix time https://support.stripe.com/questions/what-timezone-does-the-dashboard-and-api-use

  def stripeDateTimeParamWrites(dateTime: OffsetDateTime): String =
    dateTime.get(ChronoField.OFFSET_SECONDS).toString

  val stripeDateTimeReads: Reads[OffsetDateTime] = Reads.of[Long].map { timestamp =>
    OffsetDateTime.ofInstant(Instant.ofEpochSecond(timestamp), ZoneOffset.UTC)
  }

  val stripeDateTimeWrites: Writes[OffsetDateTime] = Writes { (dateTime: OffsetDateTime) =>
    JsNumber(dateTime.get(ChronoField.OFFSET_SECONDS))
  }

  val stripeDateTimeFormats: Format[OffsetDateTime] = Format(stripeDateTimeReads, stripeDateTimeWrites)

  /**
    * A function which does the simplest ideal handling for making a stripe request.
    * It handles specific stripe errors, and will retry the request for errors that
    * indicate some sort of network error. It uses the Stripe idempotency key to make
    * sure that duplicate side effects (such as creating multiple charges) do not happen
    *
    * @param request         The request that you are making with Stripe
    * @param numberOfRetries Number of retries, provided by default in [[org.mdedetrich.stripe.Config]]
    * @tparam T The returning Stripe object for the request
    * @return
    */
  def handleIdempotent[T](
      request: => Option[IdempotencyKey] => Future[Try[T]],
      numberOfRetries: Int = Config.numberOfRetries)(implicit executionContext: ExecutionContext): Future[T] = {

    val idempotencyKey = Option(IdempotencyKey(java.util.UUID.randomUUID.toString))

    handle(request(idempotencyKey), numberOfRetries)
  }

  /**
    * A function which does the simplest ideal handling for making a stripe request.
    * It handles specific stripe errors, and will retry the request for errors that
    * indicate some sort of network error.
    *
    * @param request         The request that you are making with Stripe
    * @param numberOfRetries Number of retries, provided by default in [[org.mdedetrich.stripe.Config]]
    * @tparam T The returning Stripe object for the request
    * @return
    */
  def handle[T](request: Future[Try[T]], numberOfRetries: Int = Config.numberOfRetries)(
      implicit executionContext: ExecutionContext): Future[T] = {
    def responseBlock = request

    def responseBlockWithRetries(currentRetryCount: Int): Future[Try[T]] = {
      if (currentRetryCount > numberOfRetries) {
        Future.failed {
          MaxNumberOfRetries(currentRetryCount)
        }
      } else {
        responseBlock.flatMap {
          case scala.util.Success(customer) =>
            Future {
              Success {
                customer
              }
            }
          case scala.util.Failure(failure) =>
            failure match {
              case Errors.Error.RequestFailed(error, _, _, _) =>
                // According to documentation, these errors imply some sort of network error so we should retry
                error match {
                  case Errors.Type.ApiError =>
                    responseBlockWithRetries(currentRetryCount + 1)
                  case Errors.Type.ApiConnectionError =>
                    responseBlockWithRetries(currentRetryCount + 1)
                  case _ =>
                    Future.failed {
                      failure
                    }
                }
              case Errors.Error.TooManyRequests(_, _, _, _) =>
                responseBlockWithRetries(currentRetryCount + 1)
              case _ =>
                Future.failed {
                  failure
                }
            }
        }
      }
    }

    responseBlockWithRetries(0).flatMap {
      case Success(success) =>
        Future {
          success
        }
      case Failure(throwable) =>
        Future.failed(throwable)
    }
  }

  /**
    * This is a header constant to specify a Idempotency-Key
    */
  private[v1] val idempotencyKeyHeader = "Idempotency-Key"

  /**
    * Header to specify on behalf of which stripe account this API call should be executed.
    */
  private[v1] val stripeAccountHeader = "Stripe-Account"

  /**
    * Parses a response from dispatch and attempts to do error process handling for specific stripe errors
    *
    * @param response
    * @param finalUrl
    * @param postFormParameters
    * @param postJsonParameters
    * @return Will return a [[Left]] if we catch one of the handled errors that are described at
    *         https://stripe.com/docs/api/curl#errors. Will return a [[Right]] if no server errors
    *         are made. Will throw an [[UnhandledServerError]] or [[StripeServerError]] for uncaught errors.
    */
  private[v1] def parseStripeServerError(response: HttpResponse,
                                         finalUrl: String,
                                         postFormParameters: Option[Map[String, String]],
                                         postJsonParameters: Option[JsValue],
                                         logger: Logger)(
      implicit executionContext: ExecutionContext,
      materializer: Materializer): Future[Either[Errors.Error, Try[JsValue]]] = {
    val httpCode = response.status.intValue()

    logger.debug(s"Response status code is $httpCode")

<<<<<<< HEAD
    if (logger.underlying.isDebugEnabled) {
      for {
        body <- Unmarshal(response.entity).to[String]
      } yield s"Response retrieved from $finalUrl is \n$body"
    }
=======
    logger.debug(s"Response retrieved from $finalUrl is \n${response.getResponseBody}")

    httpCode match {
      case code if code / 100 == 2 =>
        Right(Parser.parseFromByteBuffer(response.getResponseBodyAsByteBuffer))
      case 400 | 401 | 402 | 404 | 429 =>
        val jsonResponse = Parser.parseFromByteBuffer(response.getResponseBodyAsByteBuffer).map { jsValue =>
          val path = __ \ "error"
          val jsResult: JsResult[Error] = httpCode match {
            case 400 =>
              path.read[Error.BadRequest].reads(jsValue)
            case 401 | 403 =>
              path.read[Error.Unauthorized].reads(jsValue)
            case 402 =>
              path.read[Error.RequestFailed].reads(jsValue)
            case 404 =>
              path.read[Error.NotFound].reads(jsValue)
            case 429 =>
              path.read[Error.TooManyRequests].reads(jsValue)
          }

          val error = jsResult.fold(
            errors => {
              val error =
                InvalidJsonModelException(httpCode, finalUrl, postFormParameters, postJsonParameters, jsValue, errors)
              throw error
            },
            error => error
          )
>>>>>>> 6c0c5cb2

    for {
      result <- {
        if (response.status.isSuccess()) {
          Unmarshal(response.entity.httpEntity.withContentType(ContentTypes.`application/json`))
            .to[JsValue]
            .map(x => scala.util.Success(x))
            .recover { case e => scala.util.Failure(e) }
            .map(Right.apply)

        } else {
          httpCode match {
            case 400 | 401 | 402 | 404 | 429 =>
              for {
                json <- {
                  Unmarshal(response.entity.httpEntity.withContentType(ContentTypes.`application/json`))
                    .to[JsValue]
                    .map(x => scala.util.Success(x))
                    .recover { case e => scala.util.Failure(e) }
                }
                jsonResponse = {
                  json.map { jsValue =>
                    val path = __ \ "error"
                    val jsResult: JsResult[Error] = httpCode match {
                      case 400 =>
                        path.read[Error.BadRequest].reads(jsValue)
                      case 401 =>
                        path.read[Error.Unauthorized].reads(jsValue)
                      case 402 =>
                        path.read[Error.RequestFailed].reads(jsValue)
                      case 404 =>
                        path.read[Error.NotFound].reads(jsValue)
                      case 429 =>
                        path.read[Error.TooManyRequests].reads(jsValue)
                    }

                    jsResult.fold(
                      errors => {
                        val error =
                          InvalidJsonModelException(httpCode,
                                                    finalUrl,
                                                    postFormParameters,
                                                    postJsonParameters,
                                                    jsValue,
                                                    errors)
                        throw error
                      },
                      error => error
                    )

                  }
                }
              } yield
                Left {
                  jsonResponse match {
                    case scala.util.Success(error)     => error
                    case scala.util.Failure(throwable) => throw throwable
                  }
                }
            case 500 | 502 | 503 | 504 =>
              throw StripeServerError(response)
            case _ =>
              throw UnhandledServerError(response)
          }
        }
      }
    } yield result
  }

  private[v1] def mapToPostParams(optionalMap: Option[Map[String, String]], parentKey: String) = {
    optionalMap match {
      case Some(map) =>
        map.map {
          case (key, value) =>
            s"$parentKey[$key]" -> value
        }
      case None =>
        Map.empty
    }
  }
}<|MERGE_RESOLUTION|>--- conflicted
+++ resolved
@@ -80,12 +80,12 @@
     * @tparam M The model which this request should return
     * @return
     */
-<<<<<<< HEAD
-  private[v1] def createRequestGET[M](finalUrl: String, logger: Logger)(implicit client: HttpExt,
+  private[v1] def createRequestGET[M](finalUrl: String, logger: Logger, stripeAccount: Option[String] = None)(implicit client: HttpExt,
                                                                         materializer: Materializer,
                                                                         executionContext: ExecutionContext,
                                                                         reads: Reads[M],
                                                                         apiKey: ApiKey): Future[Try[M]] = {
+    val withoutAccountHeader = url(finalUrl).GET.as(apiKey.apiKey, "")
     val req =
       HttpRequest(uri = finalUrl,
                   method = HttpMethods.GET,
@@ -95,21 +95,6 @@
       response <- client.singleRequest(req)
       parsed   <- parseStripeServerError(response, finalUrl, None, None, logger)
       result = parsed match {
-=======
-  private[v1] def createRequestGET[M](finalUrl: String, logger: Logger, stripeAccount: Option[String] = None)(implicit reads: Reads[M],
-                                                                        apiKey: ApiKey): Future[Try[M]] = {
-    import dispatch.Defaults._
-    import dispatch._
-
-    val withoutAccountHeader = url(finalUrl).GET.as(apiKey.apiKey, "")
-    val req = stripeAccount
-      .map(stripeAccount => withoutAccountHeader.addHeader(stripeAccountHeader, stripeAccount))
-      .getOrElse(withoutAccountHeader)
-
-
-    Http(req).map { response =>
-      parseStripeServerError(response, finalUrl, None, None)(logger) match {
->>>>>>> 6c0c5cb2
         case Right(triedJsValue) =>
           triedJsValue.map { jsValue =>
             val jsResult = Json.fromJson[M](jsValue)
@@ -360,43 +345,11 @@
 
     logger.debug(s"Response status code is $httpCode")
 
-<<<<<<< HEAD
     if (logger.underlying.isDebugEnabled) {
       for {
         body <- Unmarshal(response.entity).to[String]
       } yield s"Response retrieved from $finalUrl is \n$body"
     }
-=======
-    logger.debug(s"Response retrieved from $finalUrl is \n${response.getResponseBody}")
-
-    httpCode match {
-      case code if code / 100 == 2 =>
-        Right(Parser.parseFromByteBuffer(response.getResponseBodyAsByteBuffer))
-      case 400 | 401 | 402 | 404 | 429 =>
-        val jsonResponse = Parser.parseFromByteBuffer(response.getResponseBodyAsByteBuffer).map { jsValue =>
-          val path = __ \ "error"
-          val jsResult: JsResult[Error] = httpCode match {
-            case 400 =>
-              path.read[Error.BadRequest].reads(jsValue)
-            case 401 | 403 =>
-              path.read[Error.Unauthorized].reads(jsValue)
-            case 402 =>
-              path.read[Error.RequestFailed].reads(jsValue)
-            case 404 =>
-              path.read[Error.NotFound].reads(jsValue)
-            case 429 =>
-              path.read[Error.TooManyRequests].reads(jsValue)
-          }
-
-          val error = jsResult.fold(
-            errors => {
-              val error =
-                InvalidJsonModelException(httpCode, finalUrl, postFormParameters, postJsonParameters, jsValue, errors)
-              throw error
-            },
-            error => error
-          )
->>>>>>> 6c0c5cb2
 
     for {
       result <- {
@@ -423,7 +376,7 @@
                     val jsResult: JsResult[Error] = httpCode match {
                       case 400 =>
                         path.read[Error.BadRequest].reads(jsValue)
-                      case 401 =>
+                      case 401 | 403 =>
                         path.read[Error.Unauthorized].reads(jsValue)
                       case 402 =>
                         path.read[Error.RequestFailed].reads(jsValue)
